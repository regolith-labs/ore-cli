--- conflicted
+++ resolved
@@ -30,29 +30,6 @@
             proof.balance
         };
 
-<<<<<<< HEAD
-        // Burn warning
-        let clock = get_clock(&self.rpc_client).await;
-        let t = proof.last_claim_at.saturating_add(ONE_DAY);
-        if clock.unix_timestamp.lt(&t) {
-            let burn_amount = amount
-                .saturating_mul(t.saturating_sub(clock.unix_timestamp) as u64)
-                .saturating_div(ONE_DAY as u64);
-            let hours_ago =
-                (clock.unix_timestamp.saturating_sub(proof.last_claim_at) as f64) / 60f64 / 64f64;
-            let mins_to_go = t.saturating_sub(clock.unix_timestamp).saturating_div(60);
-            if !ask_confirm(
-                format!("\n{} {} {}!\nClaiming more frequently than once per day is subject to a burn penalty.\nYour last claim was {:.2} hours ago. You must wait {} minutes to avoid this penalty.\n\nAre you sure you want to continue? [Y/n]",
-                    "WARNING".bold().yellow(),
-					"You are about to burn".bold().yellow(),
-                    format!("{} ORE", amount_to_ui_amount(burn_amount, ore::TOKEN_DECIMALS)).bold().yellow(),
-                    hours_ago,
-                    mins_to_go
-                ).as_str()
-            ) {
-                return;
-            }
-=======
         if !ask_confirm(
             format!(
                 "\nYou are about to claim {}.\n\nAre you sure you want to continue? [Y/n]",
@@ -61,7 +38,6 @@
             .as_str(),
         ) {
             return;
->>>>>>> 26237324
         }
 
         let ix = ore::instruction::claim(pubkey, beneficiary, amount);
