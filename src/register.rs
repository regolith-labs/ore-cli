use solana_client::nonblocking::rpc_client::RpcClient;
<<<<<<< HEAD
use solana_sdk::{commitment_config::CommitmentConfig, signature::Signer};
use tokio::time::{sleep, Duration};
=======
use solana_sdk::{
    commitment_config::CommitmentConfig, compute_budget::ComputeBudgetInstruction,
    signature::Signer,
};
>>>>>>> f0a86e17

use crate::{cu_limits::CU_LIMIT_REGISTER, utils::proof_pubkey, Miner};

impl Miner {
    pub async fn register(&self) {
        // Return early if miner is already registered
        let signer = self.signer();
        let proof_address = proof_pubkey(signer.pubkey());
        let client =
            RpcClient::new_with_commitment(self.cluster.clone(), CommitmentConfig::confirmed());
        if client.get_account(&proof_address).await.is_ok() {
            return;
        }

        // Sign and send transaction with retry mechanism.
        println!("Generating challenge...");
        let cu_limit_ix = ComputeBudgetInstruction::set_compute_unit_limit(CU_LIMIT_REGISTER);
        let cu_price_ix = ComputeBudgetInstruction::set_compute_unit_price(self.priority_fee);
        let ix = ore::instruction::register(signer.pubkey());
<<<<<<< HEAD
        let mut attempts = 0;
        const MAX_ATTEMPTS: u8 = 10; // Maximum number of attempts before giving up
        
        loop {
            let cloned_ix = ix.clone();
            match self.send_and_confirm(&[cloned_ix]).await {
                Ok(_) => {
                    println!("Transaction confirmed");
                    break;
                }
                Err(e) => {
                    attempts += 1;
                    println!("Attempt {} failed: {:?}", attempts, e);
                    if attempts >= MAX_ATTEMPTS {
                        panic!("Transaction failed after {} attempts: {:?}", MAX_ATTEMPTS, e);
                    }
                    // Exponential backoff or fixed delay could be considered here
                    sleep(Duration::from_secs(5)).await;
                }
            }
        }
=======
        self.send_and_confirm(&[cu_limit_ix, cu_price_ix, ix], false)
            .await
            .expect("Transaction failed");
>>>>>>> f0a86e17
    }
}<|MERGE_RESOLUTION|>--- conflicted
+++ resolved
@@ -1,13 +1,8 @@
 use solana_client::nonblocking::rpc_client::RpcClient;
-<<<<<<< HEAD
-use solana_sdk::{commitment_config::CommitmentConfig, signature::Signer};
-use tokio::time::{sleep, Duration};
-=======
 use solana_sdk::{
     commitment_config::CommitmentConfig, compute_budget::ComputeBudgetInstruction,
     signature::Signer,
 };
->>>>>>> f0a86e17
 
 use crate::{cu_limits::CU_LIMIT_REGISTER, utils::proof_pubkey, Miner};
 
@@ -27,32 +22,8 @@
         let cu_limit_ix = ComputeBudgetInstruction::set_compute_unit_limit(CU_LIMIT_REGISTER);
         let cu_price_ix = ComputeBudgetInstruction::set_compute_unit_price(self.priority_fee);
         let ix = ore::instruction::register(signer.pubkey());
-<<<<<<< HEAD
-        let mut attempts = 0;
-        const MAX_ATTEMPTS: u8 = 10; // Maximum number of attempts before giving up
-        
-        loop {
-            let cloned_ix = ix.clone();
-            match self.send_and_confirm(&[cloned_ix]).await {
-                Ok(_) => {
-                    println!("Transaction confirmed");
-                    break;
-                }
-                Err(e) => {
-                    attempts += 1;
-                    println!("Attempt {} failed: {:?}", attempts, e);
-                    if attempts >= MAX_ATTEMPTS {
-                        panic!("Transaction failed after {} attempts: {:?}", MAX_ATTEMPTS, e);
-                    }
-                    // Exponential backoff or fixed delay could be considered here
-                    sleep(Duration::from_secs(5)).await;
-                }
-            }
-        }
-=======
         self.send_and_confirm(&[cu_limit_ix, cu_price_ix, ix], false)
             .await
             .expect("Transaction failed");
->>>>>>> f0a86e17
     }
 }