--- conflicted
+++ resolved
@@ -69,7 +69,7 @@
                     .await
                     .unwrap();
 
-<<<<<<< HEAD
+                // Parse fee
                 let calculated_fee =
                     match strategy.as_str() {
                         "helius" => response["result"]["priorityFeeEstimate"]
@@ -106,27 +106,6 @@
                             .unwrap(),
                         _ => return self.priority_fee.unwrap_or(0),
                     };
-=======
-                // Parse fee
-                let calculated_fee = match strategy.as_str() {
-                    "helius" => response["result"]["priorityFeeEstimate"]
-                        .as_f64()
-                        .map(|fee| fee as u64)
-                        .ok_or_else(|| {
-                            format!("Failed to parse priority fee. Response: {:?}", response)
-                        })
-                        .unwrap(),
-                    "triton" => response["result"]
-                        .as_array()
-                        .and_then(|arr| arr.last())
-                        .and_then(|last| last["prioritizationFee"].as_u64())
-                        .ok_or_else(|| {
-                            format!("Failed to parse priority fee. Response: {:?}", response)
-                        })
-                        .unwrap(),
-                    _ => return self.priority_fee.unwrap_or(0),
-                };
->>>>>>> 67a938f0
 
                 // Check if the calculated fee is higher than max
                 if let Some(max_fee) = self.priority_fee {
