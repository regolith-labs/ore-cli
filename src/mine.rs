use std::{
    str::FromStr,
    sync::{Arc, RwLock},
    time::Instant,
    usize,
};

use colored::*;
use drillx::{
    equix::{self},
    Hash, Solution,
};
use mpl_token_metadata::accounts::Metadata;
use ore_api::{
    consts::{BUS_ADDRESSES, BUS_COUNT, EPOCH_DURATION},
    state::{Bus, Config},
};
use ore_boost_api::state::{boost_pda, stake_pda};
use ore_utils::AccountDeserialize;
use rand::Rng;
use solana_program::{
    instruction::{AccountMeta, Instruction},
    program_pack::Pack,
    pubkey::Pubkey,
};
use solana_rpc_client::{nonblocking::rpc_client::RpcClient, spinner};
use solana_sdk::signer::Signer;
use spl_token::state::Mint;

use crate::{
    args::MineArgs,
    error::Error,
    pool::Pool,
    send_and_confirm::ComputeBudget,
    utils::{
        amount_u64_to_string, get_boost, get_clock, get_config, get_stake,
        get_updated_proof_with_authority, proof_pubkey,
    },
    Miner,
};

impl Miner {
    pub async fn mine(&self, args: MineArgs) -> Result<(), Error> {
        match args.pool_url {
            Some(ref pool_url) => {
                let pool = &Pool {
                    http_client: reqwest::Client::new(),
                    pool_url: pool_url.clone(),
                };
                self.mine_pool(args, pool).await?;
            }
            None => {
                self.mine_solo(args).await;
            }
        }
        Ok(())
    }

    async fn mine_solo(&self, args: MineArgs) {
        // Open account, if needed.
        let signer = self.signer();
        self.open().await;

        // Check num threads
        self.check_num_cores(args.cores);

        // Fetch boost data
        let boost_data_1 =
            fetch_boost_data(self.rpc_client.clone(), signer.pubkey(), &args.boost_1).await;
        let boost_data_2 =
            fetch_boost_data(self.rpc_client.clone(), signer.pubkey(), &args.boost_2).await;
        let boost_data_3 =
            fetch_boost_data(self.rpc_client.clone(), signer.pubkey(), &args.boost_3).await;

        // Start mining loop
        let mut last_hash_at = 0;
        let mut last_balance = 0;
        loop {
            // Fetch proof
            let config = get_config(&self.rpc_client).await;
            let proof =
                get_updated_proof_with_authority(&self.rpc_client, signer.pubkey(), last_hash_at)
                    .await;

            // Print unclaimed balance
            println!(
                "\n\nBalance: {} ORE{}",
                amount_u64_to_string(proof.balance),
                if last_hash_at.gt(&0) {
                    format!(
                        "\n  Change: {} ORE",
                        amount_u64_to_string(proof.balance.saturating_sub(last_balance))
                    )
                } else {
                    "".to_string()
                },
            );

            // Print boosts
            log_boost_data(self.rpc_client.clone(), &boost_data_1, 1).await;
            log_boost_data(self.rpc_client.clone(), &boost_data_2, 2).await;
            log_boost_data(self.rpc_client.clone(), &boost_data_3, 3).await;
            last_hash_at = proof.last_hash_at;
            last_balance = proof.balance;

            // Calculate cutoff time
            let cutoff_time = self.get_cutoff(proof.last_hash_at, args.buffer_time).await;

            // Build nonce indices
            let mut nonce_indices = Vec::with_capacity(args.cores as usize);
            for n in 0..(args.cores) {
                let nonce = u64::MAX.saturating_div(args.cores).saturating_mul(n);
                nonce_indices.push(nonce);
            }

            // Run drillx
            let solution = Self::find_hash_par(
                proof.challenge,
                cutoff_time,
                args.cores,
                config.min_difficulty as u32,
                nonce_indices.as_slice(),
            )
            .await;

            // Build instruction set
            let mut ixs = vec![ore_api::sdk::auth(proof_pubkey(signer.pubkey()))];
<<<<<<< HEAD
            let mut compute_budget = 500_000;
            if self.should_reset(config).await && rand::thread_rng().gen_range(0..100).eq(&0) {
=======
            let mut compute_budget = 600_000;
            // if self.should_reset(config).await && rand::thread_rng().gen_range(0..100).eq(&0) {
            if self.should_reset(config).await {
>>>>>>> 9b0ccb6a
                compute_budget += 100_000;
                ixs.push(ore_api::sdk::reset(signer.pubkey()));
            }

            // Build mine ix
<<<<<<< HEAD
            ixs.push(ore_api::sdk::mine(
=======
            let mut ix = ore_api::sdk::mine(
>>>>>>> 9b0ccb6a
                signer.pubkey(),
                signer.pubkey(),
                self.find_bus().await,
                solution,
            );
            apply_boost(&mut ix, &boost_data_1);
            apply_boost(&mut ix, &boost_data_2);
            apply_boost(&mut ix, &boost_data_3);
            ixs.push(ix);

            // Submit transaction
            self.send_and_confirm(&ixs, ComputeBudget::Fixed(compute_budget), false)
                .await
                .ok();
        }
    }

    async fn mine_pool(&self, args: MineArgs, pool: &Pool) -> Result<(), Error> {
        // register, if needed
        let mut pool_member = pool.post_pool_register(self).await?;
        let nonce_index = pool_member.id as u64;
        // get on-chain pool accounts
        let pool_address = pool.get_pool_address().await?;
        let mut pool_member_onchain: ore_pool_api::state::Member;
        // Check num threads
        self.check_num_cores(args.cores);
        // Start mining loop
        let mut last_hash_at = 0;
        let mut last_balance: i64;
        loop {
            // Fetch latest challenge
            let member_challenge = pool.get_updated_pool_challenge(last_hash_at).await?;
            // Increment last balance and hash
            last_balance = pool_member.total_balance;
            last_hash_at = member_challenge.challenge.lash_hash_at;
            // Compute cutoff time
            let cutoff_time = self.get_cutoff(last_hash_at, member_challenge.buffer).await;
            // Build nonce indices
            let num_total_members = member_challenge.num_total_members.max(1);
            let u64_unit = u64::MAX.saturating_div(num_total_members);
            let left_bound = u64_unit.saturating_mul(nonce_index);
            let range_per_core = u64_unit.saturating_div(args.cores);
            let mut nonce_indices = Vec::with_capacity(args.cores as usize);
            for n in 0..(args.cores) {
                let index = left_bound + n * range_per_core;
                nonce_indices.push(index);
            }
            // Run drillx
            let solution = Self::find_hash_par(
                member_challenge.challenge.challenge,
                cutoff_time,
                args.cores,
                member_challenge.challenge.min_difficulty as u32,
                nonce_indices.as_slice(),
            )
            .await;
            // Post solution to operator
            pool.post_pool_solution(self, &solution).await?;
            // Get updated pool member
            pool_member = pool.get_pool_member(self).await?;
            // Get updated on-chain pool member
            pool_member_onchain = pool
                .get_pool_member_onchain(self, pool_address.address)
                .await?;
            // Print progress
            println!(
                "Claimable ORE balance: {}",
                amount_u64_to_string(pool_member_onchain.balance)
            );
            if last_hash_at.gt(&0) {
                println!(
                    "Change of ORE credits in pool: {}",
                    amount_u64_to_string(
                        pool_member.total_balance.saturating_sub(last_balance) as u64
                    )
                )
            }
        }
    }

    async fn find_hash_par(
        challenge: [u8; 32],
        cutoff_time: u64,
        cores: u64,
        min_difficulty: u32,
        nonce_indices: &[u64],
    ) -> Solution {
        // Dispatch job to each thread
        let progress_bar = Arc::new(spinner::new_progress_bar());
        let global_best_difficulty = Arc::new(RwLock::new(0u32));
        progress_bar.set_message("Mining...");
        let core_ids = core_affinity::get_core_ids().unwrap();
        let core_ids = core_ids.into_iter().filter(|id| id.id < (cores as usize));
        let handles: Vec<_> = core_ids
            .map(|i| {
                let global_best_difficulty = Arc::clone(&global_best_difficulty);
                std::thread::spawn({
                    let progress_bar = progress_bar.clone();
                    let nonce = nonce_indices[i.id];
                    let mut memory = equix::SolverMemory::new();
                    move || {
                        // Pin to core
                        let _ = core_affinity::set_for_current(i);

                        // Start hashing
                        let timer = Instant::now();
                        let mut nonce = nonce;
                        let mut best_nonce = nonce;
                        let mut best_difficulty = 0;
                        let mut best_hash = Hash::default();
                        loop {
                            // Get hashes
                            let hxs = drillx::hashes_with_memory(
                                &mut memory,
                                &challenge,
                                &nonce.to_le_bytes(),
                            );

                            // Look for best difficulty score in all hashes
                            for hx in hxs {
                                let difficulty = hx.difficulty();
                                if difficulty.gt(&best_difficulty) {
                                    best_nonce = nonce;
                                    best_difficulty = difficulty;
                                    best_hash = hx;
                                    if best_difficulty.gt(&*global_best_difficulty.read().unwrap())
                                    {
                                        *global_best_difficulty.write().unwrap() = best_difficulty;
                                    }
                                }
                            }

                            // Exit if time has elapsed
                            if nonce % 100 == 0 {
                                let global_best_difficulty =
                                    *global_best_difficulty.read().unwrap();
                                if timer.elapsed().as_secs().ge(&cutoff_time) {
                                    if i.id == 0 {
                                        progress_bar.set_message(format!(
                                            "Mining... (difficulty {})",
                                            global_best_difficulty,
                                        ));
                                    }
                                    if global_best_difficulty.ge(&min_difficulty) {
                                        // Mine until min difficulty has been met
                                        break;
                                    }
                                } else if i.id == 0 {
                                    progress_bar.set_message(format!(
                                        "Mining... (difficulty {}, time {})",
                                        global_best_difficulty,
                                        format_duration(
                                            cutoff_time.saturating_sub(timer.elapsed().as_secs())
                                                as u32
                                        ),
                                    ));
                                }
                            }

                            // Increment nonce
                            nonce += 1;
                        }

                        // Return the best nonce
                        (best_nonce, best_difficulty, best_hash)
                    }
                })
            })
            .collect();

        // Join handles and return best nonce
        let mut best_nonce = 0;
        let mut best_difficulty = 0;
        let mut best_hash = Hash::default();
        for h in handles {
            if let Ok((nonce, difficulty, hash)) = h.join() {
                if difficulty > best_difficulty {
                    best_difficulty = difficulty;
                    best_nonce = nonce;
                    best_hash = hash;
                }
            }
        }

        // Update log
        progress_bar.finish_with_message(format!(
            "Best hash: {} (difficulty {})",
            bs58::encode(best_hash.h).into_string(),
            best_difficulty
        ));

        Solution::new(best_hash.d, best_nonce.to_le_bytes())
    }

    pub fn check_num_cores(&self, cores: u64) {
        let num_cores = num_cpus::get() as u64;
        if cores.gt(&num_cores) {
            println!(
                "{} Cannot exceeds available cores ({})",
                "WARNING".bold().yellow(),
                num_cores
            );
        }
    }

    async fn should_reset(&self, config: Config) -> bool {
        let clock = get_clock(&self.rpc_client).await;
        config
            .last_reset_at
            .saturating_add(EPOCH_DURATION)
            .saturating_sub(5) // Buffer
            .le(&clock.unix_timestamp)
    }

    async fn get_cutoff(&self, last_hash_at: i64, buffer_time: u64) -> u64 {
        let clock = get_clock(&self.rpc_client).await;
        last_hash_at
            .saturating_add(60)
            .saturating_sub(buffer_time as i64)
            .saturating_sub(clock.unix_timestamp)
            .max(0) as u64
    }

    async fn find_bus(&self) -> Pubkey {
        // Fetch the bus with the largest balance
        if let Ok(accounts) = self.rpc_client.get_multiple_accounts(&BUS_ADDRESSES).await {
            let mut top_bus_balance: u64 = 0;
            let mut top_bus = BUS_ADDRESSES[0];
            for account in accounts {
                if let Some(account) = account {
                    if let Ok(bus) = Bus::try_from_bytes(&account.data) {
                        if bus.rewards.gt(&top_bus_balance) {
                            top_bus_balance = bus.rewards;
                            top_bus = BUS_ADDRESSES[bus.id as usize];
                        }
                    }
                }
            }
            return top_bus;
        }

        // Otherwise return a random bus
        let i = rand::thread_rng().gen_range(0..BUS_COUNT);
        BUS_ADDRESSES[i]
    }
}

#[derive(Clone)]
struct BoostData {
    boost_address: Pubkey,
    stake_address: Pubkey,
    mint: Mint,
    metadata: Option<Metadata>,
}

async fn fetch_boost_data(
    rpc: Arc<RpcClient>,
    authority: Pubkey,
    mint_address: &Option<String>,
) -> Option<BoostData> {
    let Some(mint_address) = mint_address else {
        return None;
    };
    let mint_address = Pubkey::from_str(&mint_address).unwrap();
    let boost_address = boost_pda(mint_address).0;
    let stake_address = stake_pda(authority, boost_address).0;
    let mint = rpc
        .get_account_data(&mint_address)
        .await
        .map(|data| Mint::unpack(&data).unwrap())
        .unwrap();
    let metadata = rpc
        .get_account_data(&Metadata::find_pda(&mint_address).0)
        .await
        .ok()
        .map(|data| Metadata::from_bytes(&data).unwrap());
    Some(BoostData {
        boost_address,
        stake_address,
        mint,
        metadata,
    })
}

async fn log_boost_data(rpc: Arc<RpcClient>, boost_data: &Option<BoostData>, id: u64) {
    if let Some(boost_data) = boost_data {
        let boost = get_boost(&rpc, boost_data.boost_address).await;
        let stake = get_stake(&rpc, boost_data.stake_address).await;
        let multiplier =
            (boost.multiplier as f64) * (stake.balance as f64) / (boost.total_stake as f64);
        println!(
            "  Boost {}: {:12}x ({})",
            id,
            multiplier,
            format!(
                "{} of {}{}",
                stake.balance as f64 / 10f64.powf(boost_data.mint.decimals as f64),
                boost.total_stake as f64 / 10f64.powf(boost_data.mint.decimals as f64),
                boost_data
                    .clone()
                    .metadata
                    .map_or("".to_string(), |m| format!(" {}", m.symbol))
            )
        );
    }
}

fn apply_boost(ix: &mut Instruction, boost_data: &Option<BoostData>) {
    if let Some(boost_data) = boost_data {
        ix.accounts
            .push(AccountMeta::new_readonly(boost_data.boost_address, false));
        ix.accounts
            .push(AccountMeta::new_readonly(boost_data.stake_address, false));
    }
}

fn format_duration(seconds: u32) -> String {
    let minutes = seconds / 60;
    let remaining_seconds = seconds % 60;
    format!("{:02}:{:02}", minutes, remaining_seconds)
}<|MERGE_RESOLUTION|>--- conflicted
+++ resolved
@@ -125,24 +125,16 @@
 
             // Build instruction set
             let mut ixs = vec![ore_api::sdk::auth(proof_pubkey(signer.pubkey()))];
-<<<<<<< HEAD
-            let mut compute_budget = 500_000;
-            if self.should_reset(config).await && rand::thread_rng().gen_range(0..100).eq(&0) {
-=======
             let mut compute_budget = 600_000;
+            // TODO; uncomment?
             // if self.should_reset(config).await && rand::thread_rng().gen_range(0..100).eq(&0) {
             if self.should_reset(config).await {
->>>>>>> 9b0ccb6a
                 compute_budget += 100_000;
                 ixs.push(ore_api::sdk::reset(signer.pubkey()));
             }
 
             // Build mine ix
-<<<<<<< HEAD
-            ixs.push(ore_api::sdk::mine(
-=======
             let mut ix = ore_api::sdk::mine(
->>>>>>> 9b0ccb6a
                 signer.pubkey(),
                 signer.pubkey(),
                 self.find_bus().await,
