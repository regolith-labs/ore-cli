--- conflicted
+++ resolved
@@ -83,13 +83,8 @@
         std::fs::create_dir_all("data").ok();
         let progress_bar = Arc::new(spinner::new_progress_bar());
         progress_bar.set_message("Mining...");
-<<<<<<< HEAD
         let handles: Vec<_> = (0..threads)
             .into_par_iter()
-=======
-        let handles: Vec<_> = (0..(threads))
-            //      .into_iter()
->>>>>>> 4fcf9695
             .map(|i| {
                 tokio::spawn({
                     let value = progress_bar.clone();
