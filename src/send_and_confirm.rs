--- conflicted
+++ resolved
@@ -89,7 +89,6 @@
         };
         let mut tx = Transaction::new_with_payer(&final_ixs, Some(&fee_payer.pubkey()));
 
-<<<<<<< HEAD
         // Sign tx
         let (hash, _slot) = get_latest_blockhash_with_retries(&client).await?;
 
@@ -98,9 +97,6 @@
         } else {
             tx.sign(&[&signer, &fee_payer], hash);
         }
-
-=======
->>>>>>> 292d5ed7
         // Submit tx
         let progress_bar = spinner::new_progress_bar();
         let mut attempts = 0;
