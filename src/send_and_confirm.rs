use std::time::Duration;

use colored::*;
use solana_client::{
    client_error::{ClientError, ClientErrorKind, Result as ClientResult},
    rpc_config::RpcSendTransactionConfig,
};
use solana_program::{
    instruction::Instruction,
    native_token::{lamports_to_sol, sol_to_lamports},
};
use solana_rpc_client::spinner;
use solana_sdk::{
    commitment_config::CommitmentLevel,
    compute_budget::ComputeBudgetInstruction,
    signature::{Signature, Signer},
    transaction::Transaction,
};
use solana_transaction_status::{TransactionConfirmationStatus, UiTransactionEncoding};
use chrono::prelude::*;

use crate::Miner;

const MIN_SOL_BALANCE: f64 = 0.005;

const RPC_RETRIES: usize = 0;
const _SIMULATION_RETRIES: usize = 4;
const GATEWAY_RETRIES: usize = 150;
const CONFIRM_RETRIES: usize = 1;

const CONFIRM_DELAY: u64 = 0;
const GATEWAY_DELAY: u64 = 300;

pub enum ComputeBudget {
    Dynamic,
    Fixed(u32),
}

impl Miner {
    pub async fn send_and_confirm(
        &self,
        ixs: &[Instruction],
        compute_budget: ComputeBudget,
        skip_confirm: bool,
    ) -> ClientResult<Signature> {
        let progress_bar = spinner::new_progress_bar();
        let signer = self.signer();
        let client = self.rpc_client.clone();

        // Return error, if balance is zero
        if let Ok(balance) = client.get_balance(&signer.pubkey()).await {
            if balance <= sol_to_lamports(MIN_SOL_BALANCE) {
                panic!(
                    "{} Insufficient balance: {} SOL\nPlease top up with at least {} SOL",
                    "ERROR".bold().red(),
                    lamports_to_sol(balance),
                    MIN_SOL_BALANCE
                );
            }
        }

        // Set compute units
        let mut final_ixs = vec![];
        match compute_budget {
            ComputeBudget::Dynamic => {
                // TODO simulate
                final_ixs.push(ComputeBudgetInstruction::set_compute_unit_limit(1_400_000))
            }
            ComputeBudget::Fixed(cus) => {
                final_ixs.push(ComputeBudgetInstruction::set_compute_unit_limit(cus))
            }
        }
        final_ixs.push(ComputeBudgetInstruction::set_compute_unit_price(
            self.priority_fee,
        ));
        final_ixs.extend_from_slice(ixs);

        // Build tx
        let send_cfg = RpcSendTransactionConfig {
            skip_preflight: true,
            preflight_commitment: Some(CommitmentLevel::Confirmed),
            encoding: Some(UiTransactionEncoding::Base64),
            max_retries: Some(RPC_RETRIES),
            min_context_slot: None,
        };
        let mut tx = Transaction::new_with_payer(&final_ixs, Some(&signer.pubkey()));

        // Sign tx
        let (hash, _slot) = client
            .get_latest_blockhash_with_commitment(self.rpc_client.commitment())
            .await
            .unwrap();
        tx.sign(&[&signer], hash);

        // Submit tx
        let mut attempts = 0;
        loop {
            progress_bar.set_message(format!("Submitting transaction... (attempt {})", attempts));
            match client.send_transaction_with_config(&tx, send_cfg).await {
                Ok(sig) => {
                    // Skip confirmation
                    if skip_confirm {
                        progress_bar.finish_with_message(format!("Sent: {}", sig));
                        return Ok(sig);
                    }

                    // Confirm the tx landed
                    for _ in 0..CONFIRM_RETRIES {
                        std::thread::sleep(Duration::from_millis(CONFIRM_DELAY));
                        match client.get_signature_statuses(&[sig]).await {
                            Ok(signature_statuses) => {
                                for status in signature_statuses.value {
                                    if let Some(status) = status {
                                        if let Some(err) = status.err {
                                            progress_bar.set_message(format!("Error: {}", err));
                                            return Err(ClientError {
                                                request: None,
                                                kind: ClientErrorKind::Custom(err.to_string()),
                                            });
                                        }
                                        if let Some(confirmation) = status.confirmation_status {
                                            match confirmation {
                                                TransactionConfirmationStatus::Processed => {}
                                                TransactionConfirmationStatus::Confirmed
                                                | TransactionConfirmationStatus::Finalized => {
<<<<<<< HEAD
													let date_as_string = Utc::now().format("%Y-%m-%d-%H-%M-%S").to_string();
													progress_bar.finish_with_message(format!(
                                                        "{} Confirmed: {}",
														date_as_string,
=======
                                                    progress_bar.finish_with_message(format!(
                                                        "{} {}",
                                                        "OK".bold().green(),
>>>>>>> 5b90bdfc
                                                        sig
                                                    ));
                                                    return Ok(sig);
                                                }
                                            }
                                        }
                                    }
                                }
                            }

                            // Handle confirmation errors
                            Err(err) => {
                                progress_bar.set_message(format!(
                                    "{}: {}",
                                    "ERROR".bold().red(),
                                    err.kind().to_string()
                                ));
                            }
                        }
                    }
                }

                // Handle submit errors
                Err(err) => {
                    progress_bar.set_message(format!(
                        "{}: {}",
                        "ERROR".bold().red(),
                        err.kind().to_string()
                    ));
                }
            }

            // Retry
            std::thread::sleep(Duration::from_millis(GATEWAY_DELAY));
            attempts += 1;
            if attempts > GATEWAY_RETRIES {
                progress_bar.finish_with_message(format!("{}: Max retries", "ERROR".bold().red()));
                return Err(ClientError {
                    request: None,
                    kind: ClientErrorKind::Custom("Max retries".into()),
                });
            }
        }
    }

    // TODO
    fn _simulate(&self) {

        // Simulate tx
        // let mut sim_attempts = 0;
        // 'simulate: loop {
        //     let sim_res = client
        //         .simulate_transaction_with_config(
        //             &tx,
        //             RpcSimulateTransactionConfig {
        //                 sig_verify: false,
        //                 replace_recent_blockhash: true,
        //                 commitment: Some(self.rpc_client.commitment()),
        //                 encoding: Some(UiTransactionEncoding::Base64),
        //                 accounts: None,
        //                 min_context_slot: Some(slot),
        //                 inner_instructions: false,
        //             },
        //         )
        //         .await;
        //     match sim_res {
        //         Ok(sim_res) => {
        //             if let Some(err) = sim_res.value.err {
        //                 println!("Simulaton error: {:?}", err);
        //                 sim_attempts += 1;
        //             } else if let Some(units_consumed) = sim_res.value.units_consumed {
        //                 if dynamic_cus {
        //                     println!("Dynamic CUs: {:?}", units_consumed);
        //                     let cu_budget_ix = ComputeBudgetInstruction::set_compute_unit_limit(
        //                         units_consumed as u32 + 1000,
        //                     );
        //                     let cu_price_ix =
        //                         ComputeBudgetInstruction::set_compute_unit_price(self.priority_fee);
        //                     let mut final_ixs = vec![];
        //                     final_ixs.extend_from_slice(&[cu_budget_ix, cu_price_ix]);
        //                     final_ixs.extend_from_slice(ixs);
        //                     tx = Transaction::new_with_payer(&final_ixs, Some(&signer.pubkey()));
        //                 }
        //                 break 'simulate;
        //             }
        //         }
        //         Err(err) => {
        //             println!("Simulaton error: {:?}", err);
        //             sim_attempts += 1;
        //         }
        //     }

        //     // Abort if sim fails
        //     if sim_attempts.gt(&SIMULATION_RETRIES) {
        //         return Err(ClientError {
        //             request: None,
        //             kind: ClientErrorKind::Custom("Simulation failed".into()),
        //         });
        //     }
        // }
    }
}<|MERGE_RESOLUTION|>--- conflicted
+++ resolved
@@ -123,16 +123,10 @@
                                                 TransactionConfirmationStatus::Processed => {}
                                                 TransactionConfirmationStatus::Confirmed
                                                 | TransactionConfirmationStatus::Finalized => {
-<<<<<<< HEAD
-													let date_as_string = Utc::now().format("%Y-%m-%d-%H-%M-%S").to_string();
-													progress_bar.finish_with_message(format!(
-                                                        "{} Confirmed: {}",
+                                                    progress_bar.finish_with_message(format!(
+                                                        "{} {} {}",
 														date_as_string,
-=======
-                                                    progress_bar.finish_with_message(format!(
-                                                        "{} {}",
                                                         "OK".bold().green(),
->>>>>>> 5b90bdfc
                                                         sig
                                                     ));
                                                     return Ok(sig);
