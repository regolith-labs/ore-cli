// use std::io::{self};
use std::{
    io::{stdout, Write},
    time::Duration,
};

use solana_client::{
    client_error::{ClientError, ClientErrorKind, Result as ClientResult},
    rpc_config::{RpcSendTransactionConfig, RpcSimulateTransactionConfig},
};
use solana_program::instruction::Instruction;
use solana_sdk::{
    commitment_config::CommitmentLevel,
    compute_budget::ComputeBudgetInstruction,
    signature::{Signature, Signer},
    transaction::Transaction,
};
use solana_transaction_status::{TransactionConfirmationStatus, UiTransactionEncoding};

use crate::Miner;

<<<<<<< HEAD
const RPC_RETRIES: usize = 2;			// Default 0
const SIMULATION_RETRIES: usize = 1;	// Default 4
const CONFIRM_RETRIES: usize = 6;		// Default 4
const CONFIRM_DELAY: u64 = 5000;		// Default 5000
const GATEWAY_RETRIES: usize = 4;		// Default 4
const GATEWAY_DELAY: u64 = 2000;		// default 2000
=======
const RPC_RETRIES: usize = 0;
const SIMULATION_RETRIES: usize = 4;
const GATEWAY_RETRIES: usize = 150;
const CONFIRM_RETRIES: usize = 1;

const CONFIRM_DELAY: u64 = 0;
const GATEWAY_DELAY: u64 = 300;
>>>>>>> 524bb8c2

impl Miner {
    pub async fn send_and_confirm(
        &self,
        ixs: &[Instruction],
        dynamic_cus: bool,
        skip_confirm: bool,
    ) -> ClientResult<Signature> {
        let mut stdout = stdout();
        let signer = self.signer();
        let client = self.rpc_client.clone();

        // Return error if balance is zero
        let balance = client.get_balance(&signer.pubkey()).await.unwrap();
        if balance <= 0 {
            return Err(ClientError {
                request: None,
                kind: ClientErrorKind::Custom("\n\t\t[ERROR]\tget_balance: Insufficient SOL balance".into()),
            });
        }

        // Build tx
        let (_hash, slot) = client
            .get_latest_blockhash_with_commitment(self.rpc_client.commitment())
            .await
            .unwrap();
        let send_cfg = RpcSendTransactionConfig {
            skip_preflight: true,
            preflight_commitment: Some(CommitmentLevel::Confirmed),
            encoding: Some(UiTransactionEncoding::Base64),
            max_retries: Some(RPC_RETRIES),
            min_context_slot: None,
        };
        let mut tx = Transaction::new_with_payer(ixs, Some(&signer.pubkey()));

        // Simulate tx
        let mut sim_attempts = 0;
		'simulate: loop {
            let sim_res = client
                .simulate_transaction_with_config(
                    &tx,
                    RpcSimulateTransactionConfig {
                        sig_verify: false,
                        replace_recent_blockhash: true,
                        commitment: Some(self.rpc_client.commitment()),
                        encoding: Some(UiTransactionEncoding::Base64),
                        accounts: None,
                        min_context_slot: Some(slot),
                        inner_instructions: false,
                    },
                )
                .await;
            match sim_res {
                Ok(sim_res) => {
					sim_attempts += 1;
                    if let Some(err) = sim_res.value.err {
                        eprintln!("\n\t\t[ERROR]\tSimulaton error: {:?}", err);
                    } else if let Some(units_consumed) = sim_res.value.units_consumed {
                        if dynamic_cus {
                            println!("\n\t[PASS]\tDynamic CUs: {:?}", units_consumed);
                            let cu_budget_ix = ComputeBudgetInstruction::set_compute_unit_limit(
                                units_consumed as u32 + 1000,
                            );
                            let cu_price_ix =
                                ComputeBudgetInstruction::set_compute_unit_price(self.priority_fee);
                            let mut final_ixs = vec![];
                            final_ixs.extend_from_slice(&[cu_budget_ix, cu_price_ix]);
                            final_ixs.extend_from_slice(ixs);
                            tx = Transaction::new_with_payer(&final_ixs, Some(&signer.pubkey()));
                        }
                        break 'simulate;
                    }
                }
                Err(err) => {
                    eprintln!("\n\t\t[ERRORA]\tSimulaton error: {:?}", err);
                    sim_attempts += 1;
                }
            }

            // Abort if sim fails
            if sim_attempts.gt(&SIMULATION_RETRIES) {
                return Err(ClientError {
                    request: None,
                    kind: ClientErrorKind::Custom("\n\t\t[ERROR]\tSimulation failed".into()),
                });
            }
        }

        // Update hash before sending transactions
        let (hash, _slot) = client
            .get_latest_blockhash_with_commitment(self.rpc_client.commitment())
            .await
            .unwrap();

        // Submit tx
        tx.sign(&[&signer], hash);
        // let mut sigs = vec![];
        let mut attempts = 0;
        loop {
            attempts += 1;
            print!("Submission attempt {:?}\t", attempts);
			stdout.flush().unwrap();
			// Attempt to send the transaction
			match client.send_transaction_with_config(&tx, send_cfg).await {
                Ok(sig) => {
                    println!("TX ID: {:?}", sig);
					print!("\t\t\tAwaiting Transaction Confirmation...");
					stdout.flush().unwrap();
                    // sigs.push(sig);

                    // Confirm tx
                    if skip_confirm {
                        return Ok(sig);
                    }
					for retry_attempt in 0..CONFIRM_RETRIES {
						// Pause to give the confirmation time to succeed
						if retry_attempt == 0 {
							// Shorter first delay for first confirmation check
							std::thread::sleep(Duration::from_millis(1000));
						} else {
							std::thread::sleep(Duration::from_millis(CONFIRM_DELAY));
						}
                        match client.get_signature_statuses(&[sig]).await {
                            Ok(signature_statuses) => {
                                // print!(" [{:?}: {:?}]", retry_attempt+1, signature_statuses.value[0]);
								print!("[{:?}]", retry_attempt+1);
								stdout.flush().unwrap();
                                for signature_status in signature_statuses.value {
                                    if let Some(signature_status) = signature_status.as_ref() {
                                        if signature_status.confirmation_status.is_some() {
                                            let current_commitment = signature_status
                                                .confirmation_status
                                                .as_ref()
                                                .unwrap();
                                            match current_commitment {
                                                TransactionConfirmationStatus::Processed => {}
                                                TransactionConfirmationStatus::Confirmed
                                                | TransactionConfirmationStatus::Finalized => {
                                                    println!("\n\t\t[SUCCESS]\tTransaction landed!");
                                                    std::thread::sleep(Duration::from_millis(
                                                        GATEWAY_DELAY,
                                                    ));
                                                    return Ok(sig);
                                                }
                                            }

                                        } else {
                                            eprintln!("\n\t\t[ERROR]\tconfirmation_status: No status");
                                        }
                                    }
								}
                            }

                            // Handle confirmation errors
                            Err(err) => {
								eprintln!("\n\t\t[ERROR]\tget_signature_statuses: {:?}", err.kind().to_string());
                            }
                        }
                    }
                    eprintln!("\n\t\t[FAIL]\tTransaction did not land");
                }

                // Handle submit errors
                Err(err) => {
                    eprintln!("\n\t\t[ERROR]\tsend_transaction_with_config: {:?}", err.kind().to_string());
                }
            }

            stdout.flush().unwrap();
            // stdout.flush().ok();

            // If we get her then the transaction has not succeeded
			// std::thread::sleep(Duration::from_millis(GATEWAY_DELAY));
            if attempts >= GATEWAY_RETRIES {
                return Err(ClientError {
                    request: None,
                    kind: ClientErrorKind::Custom("Submitted up to max retries count with no success".into()),
                });
            }
        }
    }
}<|MERGE_RESOLUTION|>--- conflicted
+++ resolved
@@ -19,14 +19,6 @@
 
 use crate::Miner;
 
-<<<<<<< HEAD
-const RPC_RETRIES: usize = 2;			// Default 0
-const SIMULATION_RETRIES: usize = 1;	// Default 4
-const CONFIRM_RETRIES: usize = 6;		// Default 4
-const CONFIRM_DELAY: u64 = 5000;		// Default 5000
-const GATEWAY_RETRIES: usize = 4;		// Default 4
-const GATEWAY_DELAY: u64 = 2000;		// default 2000
-=======
 const RPC_RETRIES: usize = 0;
 const SIMULATION_RETRIES: usize = 4;
 const GATEWAY_RETRIES: usize = 150;
@@ -34,7 +26,6 @@
 
 const CONFIRM_DELAY: u64 = 0;
 const GATEWAY_DELAY: u64 = 300;
->>>>>>> 524bb8c2
 
 impl Miner {
     pub async fn send_and_confirm(
