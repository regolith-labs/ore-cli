use crate::{
    utils::{amount_u64_to_string, get_config},
    Miner,
};

impl Miner {
    pub async fn rewards(&self) {
        let config = get_config(&self.rpc_client).await;
        let base_reward_rate = config.base_reward_rate;
<<<<<<< HEAD
        let base_difficulty = ore::consts::MIN_DIFFICULTY;
=======
        let base_difficulty = ore_api::consts::MIN_DIFFICULTY;
>>>>>>> 59158659

        let mut s = format!(
            "{}: {} ORE",
            base_difficulty,
            amount_u64_to_string(base_reward_rate)
        )
        .to_string();
        for i in 1..32 {
            let reward_rate = base_reward_rate.saturating_mul(2u64.saturating_pow(i));
            s = format!(
                "{}\n{}: {} ORE",
                s,
                base_difficulty + i,
                amount_u64_to_string(reward_rate)
            );
        }
        println!("{}", s);
    }
}<|MERGE_RESOLUTION|>--- conflicted
+++ resolved
@@ -7,11 +7,7 @@
     pub async fn rewards(&self) {
         let config = get_config(&self.rpc_client).await;
         let base_reward_rate = config.base_reward_rate;
-<<<<<<< HEAD
-        let base_difficulty = ore::consts::MIN_DIFFICULTY;
-=======
         let base_difficulty = ore_api::consts::MIN_DIFFICULTY;
->>>>>>> 59158659
 
         let mut s = format!(
             "{}: {} ORE",
