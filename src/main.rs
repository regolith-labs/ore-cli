mod args;
mod balance;
mod benchmark;
mod busses;
mod claim;
mod close;
mod config;
mod cu_limits;
mod dynamic_fee;
#[cfg(feature = "admin")]
mod initialize;
mod mine;
mod open;
mod proof;
mod rewards;
mod send_and_confirm;
mod stake;
mod transfer;
mod upgrade;
mod utils;

use std::{sync::Arc, sync::RwLock};
use futures::StreamExt;
use tokio_tungstenite::connect_async;
use tokio_tungstenite::tungstenite::protocol::Message;

use args::*;
use clap::{command, Parser, Subcommand};
use solana_client::nonblocking::rpc_client::RpcClient;
use solana_sdk::{
    commitment_config::CommitmentConfig,
    signature::{read_keypair_file, Keypair},
};
use utils::Tip;

struct Miner {
    pub keypair_filepath: Option<String>,
    pub priority_fee: Option<u64>,
    pub dynamic_fee_url: Option<String>,
    pub dynamic_fee: bool,
    pub rpc_client: Arc<RpcClient>,
    pub fee_payer_filepath: Option<String>,
<<<<<<< HEAD
    pub discord_webhook: Option<String>
=======
    pub jito_client: Arc<RpcClient>,
    pub tip: Arc<std::sync::RwLock<u64>>,
>>>>>>> 9f2aa573
}

#[derive(Subcommand, Debug)]
enum Commands {
    #[command(about = "Fetch an account balance")]
    Balance(BalanceArgs),

    #[command(about = "Benchmark your hashpower")]
    Benchmark(BenchmarkArgs),

    #[command(about = "Fetch the bus account balances")]
    Busses(BussesArgs),

    #[command(about = "Claim your mining rewards")]
    Claim(ClaimArgs),

    #[command(about = "Close your account to recover rent")]
    Close(CloseArgs),

    #[command(about = "Fetch the program config")]
    Config(ConfigArgs),

    #[command(about = "Start mining")]
    Mine(MineArgs),

    #[command(about = "Fetch a proof account by address")]
    Proof(ProofArgs),

    #[command(about = "Fetch the current reward rate for each difficulty level")]
    Rewards(RewardsArgs),

    #[command(about = "Stake to earn a rewards multiplier")]
    Stake(StakeArgs),

    #[command(about = "Send ORE to anyone, anywhere in the world.")]
    Transfer(TransferArgs),

    #[command(about = "Upgrade your ORE tokens from v1 to v2")]
    Upgrade(UpgradeArgs),

    #[cfg(feature = "admin")]
    #[command(about = "Initialize the program")]
    Initialize(InitializeArgs),
}

#[derive(Parser, Debug)]
#[command(about, version)]
struct Args {
    #[arg(
        long,
        value_name = "NETWORK_URL",
        help = "Network address of your RPC provider",
        global = true
    )]
    rpc: Option<String>,

    #[clap(
        global = true,
        short = 'C',
        long = "config",
        id = "PATH",
        help = "Filepath to config file."
    )]
    config_file: Option<String>,

    #[arg(
        long,
        value_name = "KEYPAIR_FILEPATH",
        help = "Filepath to signer keypair.",
        global = true
    )]
    keypair: Option<String>,

    #[arg(
        long,
        value_name = "FEE_PAYER_FILEPATH",
        help = "Filepath to transaction fee payer keypair.",
        global = true
    )]
    fee_payer: Option<String>,

    #[arg(
        long,
        value_name = "MICROLAMPORTS",
        help = "Price to pay for compute units. If dynamic fees are enabled, this value will be used as the cap.",
        default_value = "500000",
        global = true
    )]
    priority_fee: Option<u64>,

    #[arg(
        long,
        value_name = "DYNAMIC_FEE_URL",
        help = "RPC URL to use for dynamic fee estimation.",
        global = true
    )]
    dynamic_fee_url: Option<String>,

    #[arg(long, help = "Enable dynamic priority fees", global = true)]
    dynamic_fee: bool,

<<<<<<< HEAD
    #[arg(long, value_name = "DISCORD_WEBHOOK", global = true)]
    discord_webhook: Option<String>,
=======
    #[arg(
        long,
        value_name = "JITO", 
        help = "Add jito tip to the miner. Defaults to false.",
        global = true
    )]
    jito: bool,
>>>>>>> 9f2aa573

    #[command(subcommand)]
    command: Commands,
}

#[tokio::main]
async fn main() {
    let args = Args::parse();

    // Load the config file from custom path, the default path, or use default config values
    let cli_config = if let Some(config_file) = &args.config_file {
        solana_cli_config::Config::load(config_file).unwrap_or_else(|_| {
            eprintln!("error: Could not find config file `{}`", config_file);
            std::process::exit(1);
        })
    } else if let Some(config_file) = &*solana_cli_config::CONFIG_FILE {
        solana_cli_config::Config::load(config_file).unwrap_or_default()
    } else {
        solana_cli_config::Config::default()
    };

    // Initialize miner.
    let cluster = args.rpc.unwrap_or(cli_config.json_rpc_url);
    let default_keypair = args.keypair.unwrap_or(cli_config.keypair_path.clone());
    let fee_payer_filepath = args.fee_payer.unwrap_or(default_keypair.clone());
    let rpc_client = RpcClient::new_with_commitment(cluster, CommitmentConfig::confirmed());
    let jito_client =
        RpcClient::new("https://mainnet.block-engine.jito.wtf/api/v1/transactions".to_string());

    let tip = Arc::new(RwLock::new(0_u64));
    let tip_clone = Arc::clone(&tip);

    if args.jito {
        let url = "ws://bundles-api-rest.jito.wtf/api/v1/bundles/tip_stream";
        let (ws_stream, _) = connect_async(url).await.unwrap();
        let (_, mut read) = ws_stream.split();

        tokio::spawn(async move {
            while let Some(message) = read.next().await {
                if let Ok(Message::Text(text)) = message {
                    if let Ok(tips) = serde_json::from_str::<Vec<Tip>>(&text) {
                        for item in tips {
                            let mut tip = tip_clone.write().unwrap();
                            *tip =
                                (item.landed_tips_50th_percentile * (10_f64).powf(9.0)) as u64;
                        }
                    }
                }
            }
        });
    }
    
    let miner = Arc::new(Miner::new(
        Arc::new(rpc_client),
        args.priority_fee,
        Some(default_keypair),
        args.dynamic_fee_url,
        args.dynamic_fee,
        Some(fee_payer_filepath),
<<<<<<< HEAD
        args.discord_webhook,
=======
        Arc::new(jito_client),
        tip,
>>>>>>> 9f2aa573
    ));

    // Execute user command.
    match args.command {
        Commands::Balance(args) => {
            miner.balance(args).await;
        }
        Commands::Benchmark(args) => {
            miner.benchmark(args).await;
        }
        Commands::Busses(_) => {
            miner.busses().await;
        }
        Commands::Claim(args) => {
            miner.claim(args).await;
        }
        Commands::Close(_) => {
            miner.close().await;
        }
        Commands::Config(_) => {
            miner.config().await;
        }
        Commands::Mine(args) => {
            miner.mine(args).await;
        }
        Commands::Proof(args) => {
            miner.proof(args).await;
        }
        Commands::Rewards(_) => {
            miner.rewards().await;
        }
        Commands::Stake(args) => {
            miner.stake(args).await;
        }
        Commands::Transfer(args) => {
            miner.transfer(args).await;
        }
        Commands::Upgrade(args) => {
            miner.upgrade(args).await;
        }
        #[cfg(feature = "admin")]
        Commands::Initialize(_) => {
            miner.initialize().await;
        }
    }
}

impl Miner {
    pub fn new(
        rpc_client: Arc<RpcClient>,
        priority_fee: Option<u64>,
        keypair_filepath: Option<String>,
        dynamic_fee_url: Option<String>,
        dynamic_fee: bool,
        fee_payer_filepath: Option<String>,
<<<<<<< HEAD
        discord_webhook: Option<String>,
=======
        jito_client: Arc<RpcClient>,
        tip: Arc<std::sync::RwLock<u64>>,
>>>>>>> 9f2aa573
    ) -> Self {
        Self {
            rpc_client,
            keypair_filepath,
            priority_fee,
            dynamic_fee_url,
            dynamic_fee,
            fee_payer_filepath,
<<<<<<< HEAD
            discord_webhook,
=======
            jito_client,
            tip,
>>>>>>> 9f2aa573
        }
    }

    pub fn signer(&self) -> Keypair {
        match self.keypair_filepath.clone() {
            Some(filepath) => read_keypair_file(filepath.clone())
                .expect(format!("No keypair found at {}", filepath).as_str()),
            None => panic!("No keypair provided"),
        }
    }

    pub fn fee_payer(&self) -> Keypair {
        match self.fee_payer_filepath.clone() {
            Some(filepath) => read_keypair_file(filepath.clone())
                .expect(format!("No fee payer keypair found at {}", filepath).as_str()),
            None => panic!("No fee payer keypair provided"),
        }
    }
}<|MERGE_RESOLUTION|>--- conflicted
+++ resolved
@@ -40,12 +40,9 @@
     pub dynamic_fee: bool,
     pub rpc_client: Arc<RpcClient>,
     pub fee_payer_filepath: Option<String>,
-<<<<<<< HEAD
     pub discord_webhook: Option<String>
-=======
     pub jito_client: Arc<RpcClient>,
     pub tip: Arc<std::sync::RwLock<u64>>,
->>>>>>> 9f2aa573
 }
 
 #[derive(Subcommand, Debug)]
@@ -147,10 +144,9 @@
     #[arg(long, help = "Enable dynamic priority fees", global = true)]
     dynamic_fee: bool,
 
-<<<<<<< HEAD
     #[arg(long, value_name = "DISCORD_WEBHOOK", global = true)]
     discord_webhook: Option<String>,
-=======
+    
     #[arg(
         long,
         value_name = "JITO", 
@@ -158,7 +154,6 @@
         global = true
     )]
     jito: bool,
->>>>>>> 9f2aa573
 
     #[command(subcommand)]
     command: Commands,
@@ -218,12 +213,9 @@
         args.dynamic_fee_url,
         args.dynamic_fee,
         Some(fee_payer_filepath),
-<<<<<<< HEAD
         args.discord_webhook,
-=======
         Arc::new(jito_client),
         tip,
->>>>>>> 9f2aa573
     ));
 
     // Execute user command.
@@ -279,12 +271,9 @@
         dynamic_fee_url: Option<String>,
         dynamic_fee: bool,
         fee_payer_filepath: Option<String>,
-<<<<<<< HEAD
         discord_webhook: Option<String>,
-=======
         jito_client: Arc<RpcClient>,
         tip: Arc<std::sync::RwLock<u64>>,
->>>>>>> 9f2aa573
     ) -> Self {
         Self {
             rpc_client,
@@ -293,12 +282,9 @@
             dynamic_fee_url,
             dynamic_fee,
             fee_payer_filepath,
-<<<<<<< HEAD
             discord_webhook,
-=======
             jito_client,
             tip,
->>>>>>> 9f2aa573
         }
     }
 
