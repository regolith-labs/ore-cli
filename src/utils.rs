use std::io::Read;

use cached::proc_macro::cached;
use ore_api::{
    consts::{CONFIG_ADDRESS, MINT_ADDRESS, PROOF, TOKEN_DECIMALS, TREASURY_ADDRESS},
    state::{Config, Proof, Treasury},
<<<<<<< HEAD
    consts::{CONFIG_ADDRESS, MINT_ADDRESS, PROOF, TREASURY_ADDRESS},
=======
>>>>>>> 59158659
};
use ore_utils::AccountDeserialize;
use solana_client::nonblocking::rpc_client::RpcClient;
use solana_program::{pubkey::Pubkey, sysvar};
use solana_sdk::clock::Clock;
use spl_associated_token_account::get_associated_token_address;
use utils::AccountDeserialize;

pub async fn _get_treasury(client: &RpcClient) -> Treasury {
    let data = client
        .get_account_data(&TREASURY_ADDRESS)
        .await
        .expect("Failed to get treasury account");
    *Treasury::try_from_bytes(&data).expect("Failed to parse treasury account")
}

pub async fn get_config(client: &RpcClient) -> Config {
    let data = client
        .get_account_data(&CONFIG_ADDRESS)
        .await
        .expect("Failed to get config account");
    *Config::try_from_bytes(&data).expect("Failed to parse config account")
}

pub async fn get_proof_with_authority(client: &RpcClient, authority: Pubkey) -> Proof {
    let proof_address = proof_pubkey(authority);
    get_proof(client, proof_address).await
}

pub async fn get_proof(client: &RpcClient, address: Pubkey) -> Proof {
    let data = client
        .get_account_data(&address)
        .await
        .expect("Failed to get miner account");
    *Proof::try_from_bytes(&data).expect("Failed to parse miner account")
}

pub async fn get_clock(client: &RpcClient) -> Clock {
    let data = client
        .get_account_data(&sysvar::clock::ID)
        .await
        .expect("Failed to get miner account");
    bincode::deserialize::<Clock>(&data).expect("Failed to deserialize clock")
}

pub fn amount_u64_to_string(amount: u64) -> String {
    amount_u64_to_f64(amount).to_string()
}

pub fn amount_u64_to_f64(amount: u64) -> f64 {
<<<<<<< HEAD
    (amount as f64) / 10f64.powf(ore::consts::TOKEN_DECIMALS as f64)
}

pub fn amount_f64_to_u64(amount: f64) -> u64 {
    (amount * 10f64.powf(ore::consts::TOKEN_DECIMALS as f64)) as u64
=======
    (amount as f64) / 10f64.powf(TOKEN_DECIMALS as f64)
}

pub fn amount_f64_to_u64(amount: f64) -> u64 {
    (amount * 10f64.powf(TOKEN_DECIMALS as f64)) as u64
>>>>>>> 59158659
}

pub fn ask_confirm(question: &str) -> bool {
    println!("{}", question);
    loop {
        let mut input = [0];
        let _ = std::io::stdin().read(&mut input);
        match input[0] as char {
            'y' | 'Y' => return true,
            'n' | 'N' => return false,
            _ => println!("y/n only please."),
        }
    }
}

#[cached]
pub fn proof_pubkey(authority: Pubkey) -> Pubkey {
    Pubkey::find_program_address(&[PROOF, authority.as_ref()], &ore_api::ID).0
}

#[cached]
pub fn treasury_tokens_pubkey() -> Pubkey {
    get_associated_token_address(&TREASURY_ADDRESS, &MINT_ADDRESS)
}<|MERGE_RESOLUTION|>--- conflicted
+++ resolved
@@ -4,10 +4,7 @@
 use ore_api::{
     consts::{CONFIG_ADDRESS, MINT_ADDRESS, PROOF, TOKEN_DECIMALS, TREASURY_ADDRESS},
     state::{Config, Proof, Treasury},
-<<<<<<< HEAD
     consts::{CONFIG_ADDRESS, MINT_ADDRESS, PROOF, TREASURY_ADDRESS},
-=======
->>>>>>> 59158659
 };
 use ore_utils::AccountDeserialize;
 use solana_client::nonblocking::rpc_client::RpcClient;
@@ -58,19 +55,11 @@
 }
 
 pub fn amount_u64_to_f64(amount: u64) -> f64 {
-<<<<<<< HEAD
-    (amount as f64) / 10f64.powf(ore::consts::TOKEN_DECIMALS as f64)
-}
-
-pub fn amount_f64_to_u64(amount: f64) -> u64 {
-    (amount * 10f64.powf(ore::consts::TOKEN_DECIMALS as f64)) as u64
-=======
     (amount as f64) / 10f64.powf(TOKEN_DECIMALS as f64)
 }
 
 pub fn amount_f64_to_u64(amount: f64) -> u64 {
     (amount * 10f64.powf(TOKEN_DECIMALS as f64)) as u64
->>>>>>> 59158659
 }
 
 pub fn ask_confirm(question: &str) -> bool {
