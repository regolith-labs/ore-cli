use std::str::FromStr;

use solana_program::pubkey::Pubkey;
use solana_sdk::signature::Signer;

use crate::{
    args::BalanceArgs,
    utils::{amount_u64_to_string, get_proof_with_authority},
    Miner,
};

impl Miner {
    pub async fn balance(&self, args: BalanceArgs) {
        let signer = self.signer();
        let address = if let Some(address) = args.address {
            if let Ok(address) = Pubkey::from_str(&address) {
                address
            } else {
                println!("Invalid address: {:?}", address);
                return;
            }
        } else {
            signer.pubkey()
        };
        let proof = get_proof_with_authority(&self.rpc_client, address).await;
        let token_account_address = spl_associated_token_account::get_associated_token_address(
            &address,
<<<<<<< HEAD
            &ore::consts::MINT_ADDRESS,
=======
            &ore_api::consts::MINT_ADDRESS,
>>>>>>> 59158659
        );
        let token_balance = if let Ok(Some(token_account)) = self
            .rpc_client
            .get_token_account(&token_account_address)
            .await
        {
            token_account.token_amount.ui_amount_string
        } else {
            "0".to_string()
        };
        println!(
            "Balance: {} ORE\nStake: {} ORE",
            token_balance,
            amount_u64_to_string(proof.balance)
        )
    }
}<|MERGE_RESOLUTION|>--- conflicted
+++ resolved
@@ -25,11 +25,7 @@
         let proof = get_proof_with_authority(&self.rpc_client, address).await;
         let token_account_address = spl_associated_token_account::get_associated_token_address(
             &address,
-<<<<<<< HEAD
-            &ore::consts::MINT_ADDRESS,
-=======
             &ore_api::consts::MINT_ADDRESS,
->>>>>>> 59158659
         );
         let token_balance = if let Ok(Some(token_account)) = self
             .rpc_client
