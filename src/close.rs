--- conflicted
+++ resolved
@@ -19,11 +19,7 @@
         if !ask_confirm(
             format!("{} You have {} ORE staked in this account.\nAre you sure you want to {}close this account? [Y/n]",
                 "WARNING".yellow(),
-<<<<<<< HEAD
-                amount_to_ui_amount(proof.balance, ore::consts::TOKEN_DECIMALS),
-=======
                 amount_to_ui_amount(proof.balance, ore_api::consts::TOKEN_DECIMALS),
->>>>>>> 59158659
                 if proof.balance.gt(&0) { "claim your stake and "} else { "" }
             ).as_str()
         ) {
@@ -39,15 +35,9 @@
             .await;
         }
 
-<<<<<<< HEAD
         // Submit deregister transaction
         let ix = ore::instruction::close(signer.pubkey());
         self.send_and_confirm(&[ix], ComputeBudget::Dynamic, false, false)
-=======
-        // Submit close transaction
-        let ix = ore_api::instruction::close(signer.pubkey());
-        self.send_and_confirm(&[ix], ComputeBudget::Dynamic, false)
->>>>>>> 59158659
             .await
             .ok();
     }
