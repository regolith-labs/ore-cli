use std::sync::Arc;

use crossterm::style::Stylize;
use drillx::Solution;
use ore_api::state::proof_pda;
use ore_pool_api::state::member_pda;
use ore_pool_types::{
    BalanceUpdate, ContributePayload, Member, MemberChallenge, PoolAddress, RegisterPayload, UpdateBalancePayload,
};
use solana_rpc_client::spinner;
use solana_sdk::{
    compute_budget, pubkey::Pubkey, signature::Signature, signer::Signer, transaction::Transaction,
};
use steel::AccountDeserialize;
use tabled::{Table, settings::{Remove, object::{Rows, Columns}, Alignment, Style, Color, Highlight, style::BorderColor, Border}, Tabled};

use crate::{error::Error, send_and_confirm::ComputeBudget, Miner, args::{PoolArgs, PoolCommitArgs, PoolCommand}, utils::{self, get_pool, TableData, format_timestamp, get_member, get_proof, amount_u64_to_f64, TableSectionTitle, get_pools}};

impl Miner {
    // TODO
    pub async fn pool(&self, args: PoolArgs) {
        if let Some(subcommand) = args.command.clone() {
            match subcommand {
                PoolCommand::Commit(commit_args) => self.pool_commit(args, commit_args).await.unwrap(),
            }
        } else {
            if let Some(pool_url) = args.pool_url {
                self.get_pool(pool_url).await.unwrap();
            } else {
                self.list_pools(args).await.unwrap();
            }
        }
    }

    async fn list_pools(&self, _args: PoolArgs) -> Result<(), Error> {
        let pools = get_pools(&self.rpc_client).await.unwrap();
        let mut data = vec![];
        for (pool_address, pool) in pools {
            let url = String::from_utf8(pool.url.to_vec()).unwrap_or_default();
            let url = url.trim_end_matches('\0');
            let mut point = PoolTableData {
                address: pool_address.to_string(),
                url: url.to_string(),
                balance: "".to_string(),
                last_hash_at: "".to_string(),
                lifetime_hashes: "".to_string(),
                lifetime_rewards: "".to_string(),
                members: pool.total_members.to_string(),
            };

            // Get proof data
            let proof_address = proof_pda(pool_address).0;
            if let Ok(proof) = get_proof(&self.rpc_client, proof_address).await {
                point.balance = format!("{} ORE", amount_u64_to_f64(proof.balance));
                point.last_hash_at = format_timestamp(proof.last_hash_at);
                point.lifetime_hashes = proof.total_hashes.to_string();
                point.lifetime_rewards = format!("{} ORE", amount_u64_to_f64(proof.total_rewards));
            }

            // Push data 
            data.push(point);
        }

        // Print table
        let mut table = Table::new(&data);
        table.with(Style::blank());
        table.modify(Columns::new(1..), Alignment::right());
        table.modify(Rows::first(), Color::BOLD);
        table.with(Highlight::new(Rows::single(1)).color(BorderColor::default().top(Color::FG_WHITE)));
        table.with(Highlight::new(Rows::single(1)).border(Border::new().top('━')));
        println!("\n{}\n", table);

        Ok(())
    }

    async fn get_pool(&self, pool_url: String) -> Result<(), Error> {
        // build pool client
        let pool = Pool {
            http_client: reqwest::Client::new(),
            pool_url: pool_url.clone(),
        };

        // Fetch pool account
        let pool_address = pool.get_pool_address().await?.address;
        let pool_account = get_pool(&self.rpc_client, pool_address).await.unwrap();

        // Aggregate table data
        let mut data = vec![];
        data.push(TableData {
            key: "Address".to_string(),
            value: pool_address.to_string(),
        });
        data.push(TableData {
            key: "Total members".to_string(),
            value: pool_account.total_members.to_string(),
        });
        data.push(TableData {
            key: "Url".to_string(),
            value: pool_url.clone(),
        });

        // Get proof account
        let proof_address = proof_pda(pool_address).0;
        let proof = get_proof(&self.rpc_client, proof_address).await.unwrap();
        data.push(TableData {
            key: "Address".to_string(),
            value: proof_address.to_string(),
        });
        data.push(TableData {
            key: "Balance".to_string(),
            value: format!("{} ORE", amount_u64_to_f64(proof.balance))
        });
        data.push(TableData {
            key: "Last hash".to_string(),
            value: solana_sdk::hash::Hash::new_from_array(proof.last_hash).to_string(),
        });
        data.push(TableData {
            key: "Last hash at".to_string(),
            value: format_timestamp(proof.last_hash_at),
        });
        data.push(TableData {
            key: "Lifetime hashes".to_string(),
            value: proof.total_hashes.to_string(),
        });
        data.push(TableData {
            key: "Lifetime rewards".to_string(),
            value: format!("{} ORE", amount_u64_to_f64(proof.total_rewards)),
        });
        data.push(TableData {
            key: "Miner".to_string(),
            value: proof.miner.to_string(),
        });

        // Get member account
        let member_address = member_pda(self.signer().pubkey(), pool_address).0;
        let member = get_member(&self.rpc_client, member_address).await;
        if let Ok(member) = member {
            data.push(TableData {
                key: "Address".to_string(),
                value: member_address.to_string(),
            });
            data.push(TableData {
                key: "Balance".to_string(),
                value: format!("{} ORE", utils::amount_u64_to_string(member.balance)).bold().yellow().to_string(),
            });
            // Get offchain data from pool server
            if let Ok(member_offchain) = pool.get_pool_member(&self).await {
                let pending_rewards = (member_offchain.total_balance as u64) - member.total_balance;
                data.push(TableData {
                    key: "Pending rewards".to_string(),
                    value: format!("{} ORE", utils::amount_u64_to_string(pending_rewards)),
                });
            }
            data.push(TableData {
                key: "Lifetime rewards".to_string(),
                value: format!("{} ORE", utils::amount_u64_to_string(member.total_balance)),
            });
        }

        // Build table
        let mut table = Table::new(data);
        table.with(Remove::row(Rows::first()));
        table.modify(Columns::single(1), Alignment::right());
        table.with(Style::blank());
        table.section_title(0, "Pool");
        table.section_title(3, "Proof");
        if member.is_ok() {
            table.section_title(10, "Member");
        }
        println!("\n{table}\n");
<<<<<<< HEAD
        if member.is_ok() {
            println!("Pool operators automatically commit pending rewards to the blockchain at regular intervals. To manually commit your pending rewards now, run the following command:\n\n`ore pool {} commit`\n", pool_url);
        }
=======
        println!("Pool operators automatically commit pending rewards to the blockchain at regular intervals. To manually commit your pending rewards now, run the following command:\n\n`ore pool {} commit`\n", pool_url);
>>>>>>> 454ad925

        Ok(())
    }

    async fn pool_commit(&self, args: PoolArgs, _commit_args: PoolCommitArgs) -> Result<(), Error> {
        let pool = Pool {
            http_client: reqwest::Client::new(),
            pool_url: args.pool_url.expect("Pool URL is required"),
        };
        if let Err(err) = pool.post_update_balance(self).await {
            println!("{:?}", err);
        }
        Ok(())
    }
}


#[derive(Clone)]
pub struct Pool {
    pub http_client: reqwest::Client,
    pub pool_url: String,
}

impl Pool {
    pub async fn post_pool_register(&self, miner: &Miner) -> Result<Member, Error> {
        let pubkey = miner.signer().pubkey();
        let post_url = format!("{}/register", self.pool_url);
        // check if on-chain member account exists already
        let pool_pda = self.get_pool_address().await?;
        if let Err(_err) = self.get_pool_member_onchain(miner, pool_pda.address).await {
            // on-chain member account not found
            // create one before submitting register payload to pool
            let ix = ore_pool_api::sdk::join(pubkey, pool_pda.address, pubkey);
            let _ = miner
                .send_and_confirm(&[ix], ComputeBudget::Fixed(200_000), false)
                .await?;
        };
        // submit idempotent register payload
        // will simply return off-chain account if already registered
        let body = RegisterPayload { authority: pubkey };
        let resp = self.http_client.post(post_url).json(&body).send().await?;
        match resp.error_for_status() {
            Err(err) => {
                println!("{:?}", err);
                Err(err).map_err(From::from)
            }
            Ok(resp) => resp.json::<Member>().await.map_err(From::from),
        }
    }

    pub async fn get_pool_address(&self) -> Result<PoolAddress, Error> {
        let get_url = format!("{}/address", self.pool_url);
        let resp = self.http_client.get(get_url).send().await?;
        match resp.error_for_status() {
            Err(_err) => {
                // Backwards compatibility
                let get_url = format!("{}/pool-address", self.pool_url);
                let resp = self.http_client.get(get_url).send().await?;
                match resp.error_for_status() {
                    Err(err) => {
                        println!("{:?}", err);
                        Err(err).map_err(From::from)
                    }
                    Ok(resp) => resp.json::<PoolAddress>().await.map_err(From::from),
                }
            }
            Ok(resp) => resp.json::<PoolAddress>().await.map_err(From::from),
        }
    }

    pub async fn get_pool_member_onchain(
        &self,
        miner: &Miner,
        pool_address: Pubkey,
    ) -> Result<ore_pool_api::state::Member, Error> {
        let (member_pda, _) =
            ore_pool_api::state::member_pda(miner.signer().pubkey(), pool_address);
        let data = miner.rpc_client.get_account_data(&member_pda).await?;
        let pool = ore_pool_api::state::Member::try_from_bytes(data.as_slice())?;
        Ok(*pool)
    }

    pub async fn get_pool_member(&self, miner: &Miner) -> Result<Member, Error> {
        let pubkey = miner.signer().pubkey();
        let get_url = format!("{}/member/{}", self.pool_url, pubkey);
        let resp = self.http_client.get(get_url).send().await?;
        match resp.error_for_status() {
            Err(err) => {
                println!("{:?}", err);
                Err(err).map_err(From::from)
            }
            Ok(resp) => resp.json::<Member>().await.map_err(From::from),
        }
    }

    pub async fn _get_staker_onchain(
        &self,
        miner: &Miner,
        pool_address: Pubkey,
        mint: Pubkey,
    ) -> Result<ore_pool_api::state::Share, Error> {
        let (share_pda, _) =
            ore_pool_api::state::share_pda(miner.signer().pubkey(), pool_address, mint);
        let data = miner.rpc_client.get_account_data(&share_pda).await?;
        let share = ore_pool_api::state::Share::try_from_bytes(data.as_slice())?;
        Ok(*share)
    }

    pub async fn get_updated_pool_challenge(
        &self,
        miner: &Miner,
        last_hash_at: i64,
    ) -> Result<MemberChallenge, Error> {
        let mut retries = 0;
        let progress_bar = Arc::new(spinner::new_progress_bar());
        loop {
            progress_bar.set_message(format!("Fetching new challenge... (retry {})", retries));
            let challenge = self.get_pool_challenge(miner).await?;
            if challenge.challenge.lash_hash_at == last_hash_at {
                retries += 1;
                tokio::time::sleep(tokio::time::Duration::from_secs(1)).await;
            } else {
                progress_bar.finish_with_message("Found new challenge");
                return Ok(challenge);
            }
        }
    }

    pub async fn get_latest_pool_event(&self, authority: Pubkey, last_hash_at: i64) -> Result<ore_pool_types::PoolMemberMiningEvent, Error> {
        let get_url = format!("{}/event/latest/{}", self.pool_url, authority);
        let mut attempts = 0;
        loop {
            // Parse pool event
            let resp = self.http_client.get(get_url.clone()).send().await?;
<<<<<<< HEAD
            match resp.error_for_status() {
                Err(err) => {
                    println!("Pool server has not upgraded to provide events yet. {:?}", err);
                    return Err(Error::Internal("Pool server has not upgraded to provide events yet".to_string())).map_err(From::from);
                }
                Ok(resp) => {
                    if let Ok(event) = resp.json::<ore_pool_types::PoolMemberMiningEvent>().await {
                        if event.last_hash_at as i64 >= last_hash_at {
                            return Ok(event);
                        }
=======
            if let Ok(resp) = resp.error_for_status() {
                if let Ok(event) = resp.json::<ore_pool_types::PoolMemberMiningEvent>().await {
                    if event.last_hash_at as i64 >= last_hash_at {
                        return Ok(event);
>>>>>>> 454ad925
                    }
                }
            }

            // Retry
            attempts += 1;
            if attempts > 10 {
                return Err(Error::Internal("Failed to get latest event from pool server".to_string())).map_err(From::from);
            }
            tokio::time::sleep(tokio::time::Duration::from_secs(1)).await;
        }
    }

    pub async fn post_update_balance(&self, miner: &Miner) -> Result<(), Error> {
        let signer = &miner.signer();
        let signer_pubkey = &signer.pubkey();
<<<<<<< HEAD
=======
        let post_url = format!("{}/commit", self.pool_url);
>>>>>>> 454ad925

        // fetch offchain member balance
        let member = self.get_pool_member(miner).await?;

        // fetch pool for authority
        let pool = self.get_pool_address().await?;
        let data = miner.rpc_client.get_account_data(&pool.address).await?;
        let pool = ore_pool_api::state::Pool::try_from_bytes(data.as_slice())?;
        let pool_authority = pool.authority;

        // build attribute instruction
        let ix = ore_pool_api::sdk::attribute(
            pool_authority,
            *signer_pubkey,
            member.total_balance as u64,
        );
        let compute_budget_limit_ix =
            compute_budget::ComputeBudgetInstruction::set_compute_unit_limit(100_000);
        let compute_budget_price_ix =
            compute_budget::ComputeBudgetInstruction::set_compute_unit_price(20_000);
        let mut tx = Transaction::new_with_payer(
            &[compute_budget_limit_ix, compute_budget_price_ix, ix],
            Some(signer_pubkey),
        );
        let hash = miner.rpc_client.get_latest_blockhash().await?;
        tx.partial_sign(&[signer], hash);

        // build payload
        let paylaod = UpdateBalancePayload {
            authority: *signer_pubkey,
            transaction: tx,
            hash,
        };
        
        // post
        let post_url = format!("{}/commit", self.pool_url);
        let resp = self
            .http_client
            .post(post_url)
            .json(&paylaod)
            .send()
            .await?;
        match resp.error_for_status() {
            Err(_err) => {
                // Backwards compatibility
                let post_url = format!("{}/update-balance", self.pool_url);
                let resp = self
                    .http_client
                    .post(post_url)
                    .json(&paylaod)
                    .send()
                    .await?;
                match resp.error_for_status() {
                    Err(err) => {
                        println!("{:?}", err);
                        Err(err).map_err(From::from)
                    }
                    Ok(resp) => {
                        let balance_update = resp.json::<BalanceUpdate>().await;
                        println!("{:?}", balance_update);
                        Ok(())
                    },
                }
            }
            Ok(resp) => {
                let balance_update = resp.json::<BalanceUpdate>().await;
                println!("{:?}", balance_update);
                Ok(())
            }
        }
    }

    async fn get_pool_challenge(&self, miner: &Miner) -> Result<MemberChallenge, Error> {
        let pubkey = miner.signer().pubkey();
        let get_url = format!("{}/challenge/{}", self.pool_url, pubkey);
        let resp = self.http_client.get(get_url).send().await?;
        match resp.error_for_status() {
            Err(err) => {
                println!("{:?}", err);
                Err(err).map_err(From::from)
            }
            Ok(resp) => resp.json::<MemberChallenge>().await.map_err(From::from),
        }
    }

    pub async fn post_pool_solution(
        &self,
        miner: &Miner,
        solution: &Solution,
    ) -> Result<(), Error> {
        let pubkey = miner.signer().pubkey();
        let signature = Pool::sign_solution(miner, solution);
        let payload = ContributePayload {
            authority: pubkey,
            solution: *solution,
            signature,
        };
        let post_url = format!("{}/contribute", self.pool_url);
        let resp = self
            .http_client
            .post(post_url)
            .json(&payload)
            .send()
            .await?;
        match resp.error_for_status() {
            Err(err) => {
                println!("{:?}", err);
                Err(err).map_err(From::from)
            }
            Ok(_) => Ok(()),
        }
    }

    fn sign_solution(miner: &Miner, solution: &Solution) -> Signature {
        let keypair = &miner.signer();
        keypair.sign_message(solution.to_bytes().as_slice())
    }
}

// async fn parse_pool_id(pool_id: &String) -> Result<Pubkey, Error> {
//     if let Ok(_address) = Pubkey::from_str(pool_id) {
//         // Ok(address)
//         // TODO We need a way to lookup pool url from the address (url must be onchain)
//         panic!("Not implemented");
//     } else {
//         lookup_pool_address(pool_id.clone()).await
//     }
// }

// async fn lookup_pool_address(url: String) -> Result<Pubkey, Error> {
//     let get_url = format!("{}/address", url);
//     let resp = reqwest::Client::new().get(get_url).send().await?;
//     match resp.error_for_status() {
//         Err(err) => {
//             println!("{:?}", err);
//             Err(err).map_err(From::from)
//         }
//         Ok(resp) => resp.json::<Pubkey>().await.map_err(From::from),
//     }
// }

#[derive(Clone, Tabled)]
pub struct PoolTableData {
    #[tabled(rename = "Address")]
    address: String,
    #[tabled(rename = "Balance")]
    balance: String,
    #[tabled(rename = "Last hash at")]
    last_hash_at: String,
    #[tabled(rename = "Lifetime hashes")]
    lifetime_hashes: String,
    #[tabled(rename = "Lifetime rewards")]
    lifetime_rewards: String,
    #[tabled(rename = "Members")]
    members: String,
    #[tabled(rename = "Url")]
    url: String,
}<|MERGE_RESOLUTION|>--- conflicted
+++ resolved
@@ -168,14 +168,9 @@
             table.section_title(10, "Member");
         }
         println!("\n{table}\n");
-<<<<<<< HEAD
         if member.is_ok() {
             println!("Pool operators automatically commit pending rewards to the blockchain at regular intervals. To manually commit your pending rewards now, run the following command:\n\n`ore pool {} commit`\n", pool_url);
         }
-=======
-        println!("Pool operators automatically commit pending rewards to the blockchain at regular intervals. To manually commit your pending rewards now, run the following command:\n\n`ore pool {} commit`\n", pool_url);
->>>>>>> 454ad925
-
         Ok(())
     }
 
@@ -309,7 +304,6 @@
         loop {
             // Parse pool event
             let resp = self.http_client.get(get_url.clone()).send().await?;
-<<<<<<< HEAD
             match resp.error_for_status() {
                 Err(err) => {
                     println!("Pool server has not upgraded to provide events yet. {:?}", err);
@@ -320,12 +314,6 @@
                         if event.last_hash_at as i64 >= last_hash_at {
                             return Ok(event);
                         }
-=======
-            if let Ok(resp) = resp.error_for_status() {
-                if let Ok(event) = resp.json::<ore_pool_types::PoolMemberMiningEvent>().await {
-                    if event.last_hash_at as i64 >= last_hash_at {
-                        return Ok(event);
->>>>>>> 454ad925
                     }
                 }
             }
@@ -342,10 +330,6 @@
     pub async fn post_update_balance(&self, miner: &Miner) -> Result<(), Error> {
         let signer = &miner.signer();
         let signer_pubkey = &signer.pubkey();
-<<<<<<< HEAD
-=======
-        let post_url = format!("{}/commit", self.pool_url);
->>>>>>> 454ad925
 
         // fetch offchain member balance
         let member = self.get_pool_member(miner).await?;
