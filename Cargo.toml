[package]
name = "ore-cli"
version = "1.0.0-alpha"
description = "A command line interface for the ORE cryptocurrency mining."
license = "Apache-2.0"
edition = "2021"

[[bin]]
name = "ore"
path = "src/main.rs"

[features]
default = []
admin = []

[dependencies]
bincode = "1.3.3"
bs58 = "0.5.1"
bytemuck = "1.15.0"
cached = "0.46.1"
chrono = "0.4.38"
clap = { version = "4.4.12", features = ["derive"] }
colored = "2.0"
<<<<<<< HEAD
drillx = { git = "https://github.com/regolith-labs/drillx", branch = "master", features = ["solana"] }
futures = "0.3.30"
num_cpus = "1.16.0"
ore = { git = "https://github.com/regolith-labs/ore", branch = "master", package = "ore-api" }
utils = { git = "https://github.com/regolith-labs/ore", branch = "master", package = "utils" }
=======
drillx = "2.0.0-beta"
futures = "0.3.30"
num_cpus = "1.16.0"
ore-api = "2.0.0-beta.1"
ore-utils = "2.0.0-beta.1"
>>>>>>> 59158659
rand = "0.8.4"
solana-cli-config = "^1.18"
solana-client = "^1.18"
solana-program = "^1.18"
solana-rpc-client = "^1.18"
solana-sdk = "^1.18"
solana-transaction-status = "^1.18"
spl-token = { version = "^4", features = ["no-entrypoint"] }
<<<<<<< HEAD
spl-associated-token-account = { version = "^2.2", features = [ "no-entrypoint" ] }
tokio = "1.35.1"
indicatif = "0.17.8"
systemstat = "0.2.3"
humantime = "2.1.0"
=======
spl-associated-token-account = { version = "^2.3", features = [ "no-entrypoint" ] }
tokio = "1.35.1"
>>>>>>> 59158659
<|MERGE_RESOLUTION|>--- conflicted
+++ resolved
@@ -21,19 +21,11 @@
 chrono = "0.4.38"
 clap = { version = "4.4.12", features = ["derive"] }
 colored = "2.0"
-<<<<<<< HEAD
-drillx = { git = "https://github.com/regolith-labs/drillx", branch = "master", features = ["solana"] }
-futures = "0.3.30"
-num_cpus = "1.16.0"
-ore = { git = "https://github.com/regolith-labs/ore", branch = "master", package = "ore-api" }
-utils = { git = "https://github.com/regolith-labs/ore", branch = "master", package = "utils" }
-=======
 drillx = "2.0.0-beta"
 futures = "0.3.30"
 num_cpus = "1.16.0"
 ore-api = "2.0.0-beta.1"
 ore-utils = "2.0.0-beta.1"
->>>>>>> 59158659
 rand = "0.8.4"
 solana-cli-config = "^1.18"
 solana-client = "^1.18"
@@ -42,13 +34,8 @@
 solana-sdk = "^1.18"
 solana-transaction-status = "^1.18"
 spl-token = { version = "^4", features = ["no-entrypoint"] }
-<<<<<<< HEAD
-spl-associated-token-account = { version = "^2.2", features = [ "no-entrypoint" ] }
+spl-associated-token-account = { version = "^2.3", features = [ "no-entrypoint" ] }
 tokio = "1.35.1"
 indicatif = "0.17.8"
 systemstat = "0.2.3"
-humantime = "2.1.0"
-=======
-spl-associated-token-account = { version = "^2.3", features = [ "no-entrypoint" ] }
-tokio = "1.35.1"
->>>>>>> 59158659
+humantime = "2.1.0"