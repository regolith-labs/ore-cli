# ORE CLI

A command line interface for ORE cryptocurrency mining.

## Install

To install the CLI, use [cargo](https://doc.rust-lang.org/cargo/getting-started/installation.html):

```sh
cargo install ore-cli
```

## Build

To build the codebase from scratch, checkout the repo and use cargo to build:

```sh
cargo build --release
```

## Help

You can use the `-h` flag on any command to pull up a help menu with documentation:

```sh
ore -h
```

## Running the Docker Image

To run the Docker image with your wallet mapped in read-only mode, use the following command:

```sh
docker run \
  -e RPC_URL=mainnet \
  -e BUFFER_TIME=5 \
  -e THREAD_COUNT=4 \
  -v /local/path/to/id.json:/ore/.config/solana/id.json:ro \
  ghcr.io/regolith-labs/ore:latest
```

### Environment Variables

<<<<<<< HEAD
- `RPC_URL`: Select the RPC URL to use. Options: `mainnet`, `devnet`, or a custom URL. Default is `devnet`.
- `BUFFER_TIME`: Set the buffer time (in seconds).
- `THREAD_COUNT`: Set the number of threads to use.

### Wallet Mapping

Ensure that you map your local wallet file `id.json` to the path `/ore/.config/solana/id.json` in the container in read-only mode (RO) so that `ore-cli` can securely access your Solana wallet.
=======
- `RPC`: Select the RPC URL to use. Options: `mainnet`, `devnet`, or a custom URL. Default is `devnet`.
- `BUFFER_TIME`: Set the buffer time (in seconds).
- `THREAD`: Set the number of threads to use.

### Wallet Mapping

Ensure that you map your local wallet file `id.json` to the path `/ore/.config/solana/id.json` in the container so that `ore-cli` can securely access your Solana wallet.
>>>>>>> a08515db

Example:

```sh
docker run \
  -v /home/$USER/.config/solana/id.json:/ore/.config/solana/id.json:ro \
  ghcr.io/regolith-labs/ore:latest
```<|MERGE_RESOLUTION|>--- conflicted
+++ resolved
@@ -41,15 +41,6 @@
 
 ### Environment Variables
 
-<<<<<<< HEAD
-- `RPC_URL`: Select the RPC URL to use. Options: `mainnet`, `devnet`, or a custom URL. Default is `devnet`.
-- `BUFFER_TIME`: Set the buffer time (in seconds).
-- `THREAD_COUNT`: Set the number of threads to use.
-
-### Wallet Mapping
-
-Ensure that you map your local wallet file `id.json` to the path `/ore/.config/solana/id.json` in the container in read-only mode (RO) so that `ore-cli` can securely access your Solana wallet.
-=======
 - `RPC`: Select the RPC URL to use. Options: `mainnet`, `devnet`, or a custom URL. Default is `devnet`.
 - `BUFFER_TIME`: Set the buffer time (in seconds).
 - `THREAD`: Set the number of threads to use.
@@ -57,7 +48,6 @@
 ### Wallet Mapping
 
 Ensure that you map your local wallet file `id.json` to the path `/ore/.config/solana/id.json` in the container so that `ore-cli` can securely access your Solana wallet.
->>>>>>> a08515db
 
 Example:
 
